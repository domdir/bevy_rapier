--- conflicted
+++ resolved
@@ -28,16 +28,10 @@
 enhanced-determinism = [ "rapier3d/enhanced-determinism" ]
 
 [dependencies]
-<<<<<<< HEAD
-bevy = { path = "../../bevy" }
+bevy = { path = "../../bevy", default-features = false, features = ["render"] }
 bevy_ecs = { path = "../../bevy/crates/bevy_ecs" }
 nalgebra = "0.23"
 rapier3d = { path = "../../rapier/build/rapier3d" }
-=======
-bevy = { version = "0.3", default-features = false, features = ["render"] }
-nalgebra = "0.23"
-rapier3d = "0.4"
->>>>>>> 1a6d28c3
 concurrent-queue = "1"
 
 [dev-dependencies]
